package policy

import (
<<<<<<< HEAD
	"strconv"

	"github.com/aporeto-inc/trireme-lib/utils/portcache"
=======
	"errors"
	"strconv"
>>>>>>> 572a94ae
)

const (
	// DefaultNamespace is the default namespace for applying policy
	DefaultNamespace = "bridge"
)

// constants for various actions
const (
	actionReject      = "reject"
	actionAccept      = "accept"
	actionPassthrough = "passthrough"
	actionEncrypt     = "encrypt"
	actionLog         = "log"

	oactionContinue = "continue"
	oactionApply    = "apply"

	actionNone    = "none"
	actionUnknown = "unknown"
)

// Operator defines the operation between your key and value.
type Operator string

const (
	// Equal is the equal operator
	Equal = "="
	// NotEqual is the not equal operator
	NotEqual = "=!"
	// KeyExists is the key=* operator
	KeyExists = "*"
	// KeyNotExists means that the key doesnt exist in the incoming tags
	KeyNotExists = "!*"
)

// ActionType   is the action that can be applied to a flow.
type ActionType byte

// Accepted returns if the action mask contains the Accepted mask.
func (f ActionType) Accepted() bool {
	return f&Accept > 0
}

// Rejected returns if the action mask contains the Rejected mask.
func (f ActionType) Rejected() bool {
	return f&Reject > 0
}

// Encrypted returns if the action mask contains the Encrypted mask.
func (f ActionType) Encrypted() bool {
	return f&Encrypt > 0
}

// Logged returns if the action mask contains the Logged mask.
func (f ActionType) Logged() bool {
	return f&Log > 0
}

// Observed returns if the action mask contains the Observed mask.
func (f ActionType) Observed() bool {
	return f&Observe > 0
}

// ActionString returns if the action if accepted of rejected as a long string.
func (f ActionType) ActionString() string {
	if f.Accepted() && !f.Rejected() {
		return actionAccept
	}

	if !f.Accepted() && f.Rejected() {
		return actionReject
	}

	return actionPassthrough
}

func (f ActionType) String() string {
	switch f {
	case Accept:
		return actionAccept
	case Reject:
		return actionReject
	case Encrypt:
		return actionEncrypt
	case Log:
		return actionLog
	}

	return actionUnknown
}

const (
	// Accept is the accept action
	Accept ActionType = 0x1
	// Reject is the reject  action
	Reject ActionType = 0x2
	// Encrypt instructs data to be encrypted
	Encrypt ActionType = 0x4
	// Log instructs the datapath to log the IP addresses
	Log ActionType = 0x8
	// Observe instructs the datapath to observe policy results
	Observe ActionType = 0x10
)

// ObserveActionType is the action that can be applied to a flow for an observation rule.
type ObserveActionType byte

// Observed returns true if any observed action was found.
func (f ObserveActionType) Observed() bool {
	return f != ObserveNone
}

// ObserveContinue returns if the action of observation rule is continue.
func (f ObserveActionType) ObserveContinue() bool {
	return f&ObserveContinue > 0
}

// ObserveApply returns if the action of observation rule is allow.
func (f ObserveActionType) ObserveApply() bool {
	return f&ObserveApply > 0
}

func (f ObserveActionType) String() string {
	switch f {
	case ObserveNone:
		return actionNone
	case ObserveContinue:
		return oactionContinue
	case ObserveApply:
		return oactionApply
	}

	return actionUnknown
}

// Observe actions are used in conjunction with action.
const (
	// ObserveNone specifies if any observation was made or not.
	ObserveNone ObserveActionType = 0x0
	// ObserveContinue is used to not take any action on packet and is deferred to
	// an actual rule with accept or deny action.
	ObserveContinue ObserveActionType = 0x1
	// ObserveApply is used to apply action to packets hitting this rule.
	ObserveApply ObserveActionType = 0x2
)

// FlowPolicy captures the policy for a particular flow
type FlowPolicy struct {
	ObserveAction ObserveActionType
	Action        ActionType
	ServiceID     string
	PolicyID      string
}

// LogPrefix is the prefix used in nf-log action. It must be less than
func (f *FlowPolicy) LogPrefix(contextID string) string {
	prefix := contextID + ":" + f.PolicyID + ":" + f.ServiceID + f.EncodedActionString()
	return prefix
}

// DefaultLogPrefix return the prefix used in nf-log action for default rule.
func DefaultLogPrefix(contextID string) string {
	return contextID + ":default:default" + "6"
}

// EncodedActionString is used to encode observed action as well as action
func (f *FlowPolicy) EncodedActionString() string {

	var e string

	if f.Action.Accepted() && !f.Action.Rejected() {
		if f.ObserveAction.ObserveContinue() {
			e = "1"
		} else if f.ObserveAction.ObserveApply() {
			e = "2"
		} else {
			e = "3"
		}
	} else if !f.Action.Accepted() && f.Action.Rejected() {
		if f.ObserveAction.ObserveContinue() {
			e = "4"
		} else if f.ObserveAction.ObserveApply() {
			e = "5"
		} else {
			e = "6"
		}
	} else {
		if f.ObserveAction.ObserveContinue() {
			e = "7"
		} else if f.ObserveAction.ObserveApply() {
			e = "8"
		} else {
			e = "9"
		}
	}
	return e
}

// EncodedStringToAction returns action and observed action from encoded string.
func EncodedStringToAction(e string) (ActionType, ObserveActionType, error) {

	switch e {
	case "1":
		return Observe | Accept, ObserveContinue, nil
	case "2":
		return Observe | Accept, ObserveApply, nil
	case "3":
		return Accept, ObserveNone, nil
	case "4":
		return Observe | Reject, ObserveContinue, nil
	case "5":
		return Observe | Reject, ObserveApply, nil
	case "6":
		return Reject, ObserveNone, nil
	case "7":
		return Observe, ObserveContinue, nil
	case "8":
		return Observe, ObserveApply, nil
	case "9":
		return 0, ObserveNone, nil
	}

	return 0, 0, errors.New("Invalid encoding")
}

// IPRule holds IP rules to external services
type IPRule struct {
	Address  string
	Port     string
	Protocol string
	Policy   *FlowPolicy
}

// IPRuleList is a list of IP rules
type IPRuleList []IPRule

// Copy creates a clone of the IP rule list
func (l IPRuleList) Copy() IPRuleList {
	list := make(IPRuleList, len(l))
	for i, v := range l {
		list[i] = v
	}
	return list
}

// KeyValueOperator describes an individual matching rule
type KeyValueOperator struct {
	Key      string
	Value    []string
	Operator Operator
}

// TagSelector info describes a tag selector key Operator value
type TagSelector struct {
	Clause []KeyValueOperator
	Policy *FlowPolicy
}

// TagSelectorList defines a list of TagSelectors
type TagSelectorList []TagSelector

// Copy  returns a copy of the TagSelectorList
func (t TagSelectorList) Copy() TagSelectorList {
	list := make(TagSelectorList, len(t))

	for i, v := range t {
		list[i] = v
	}

	return list
}

// ExtendedMap is a common map with additional functions
type ExtendedMap map[string]string

// Copy copies an ExtendedMap
func (s ExtendedMap) Copy() ExtendedMap {
	c := ExtendedMap{}
	for k, v := range s {
		c[k] = v
	}
	return c
}

// Get does a lookup in the map
func (s ExtendedMap) Get(key string) (string, bool) {
	value, ok := s[key]
	return value, ok
}

// Service is a protocol/port service of interest - used to pass user requests
type Service struct {
	// Protocol is the protocol number
	Protocol uint8

	// Ports are the corresponding ports
	Ports *portcache.PortSpec
}

// ConvertServicesToPortList converts an array of services to a port list
func ConvertServicesToPortList(services []Service) string {

	portlist := ""
	for _, s := range services {
		if s.Ports.IsMultiPort() {
			val, _ := s.Ports.MultiPort() // nolint
			portlist = portlist + val + ","
		} else {
			val, _ := s.Ports.SinglePort() // nolint
			portlist = portlist + strconv.Itoa(int(val)) + ","
		}
	}

	if len(portlist) == 0 {
		portlist = "0"
	} else {
		portlist = string(portlist[:len(portlist)-1])
	}

	return portlist
}

// OptionsType is a set of options that can be passed with a policy request
type OptionsType struct {
	// CgroupName is the name of the cgroup
	CgroupName string

	// CgroupMark is the tag of the cgroup
	CgroupMark string

	// UserID is the user ID if it exists
	UserID string

	// Services is the list of services of interest
	Services []Service

	// ProxyPort is the port on which the proxy listens
	ProxyPort string

	// PolicyExtensions is policy resolution extensions
	PolicyExtensions interface{}
}

//ProxiedServicesInfo holds the info for a proxied service.
type ProxiedServicesInfo struct {
	// PublicIPPortPair  is an array public ip,port  of load balancer or passthrough object per pu
	PublicIPPortPair []string
	// PrivateIPPortPair is an array of private ip,port of load balancer or passthrough object per pu
	PrivateIPPortPair []string
}

// AddPublicIPPortPair add a ip port pair to proxied services
func (p *ProxiedServicesInfo) AddPublicIPPortPair(ipportpair string) {
	p.PublicIPPortPair = append(p.PublicIPPortPair, ipportpair)

}

// AddPrivateIPPortPair adds a private ip port pair
func (p *ProxiedServicesInfo) AddPrivateIPPortPair(ipportpair string) {
	p.PrivateIPPortPair = append(p.PrivateIPPortPair, ipportpair)

}<|MERGE_RESOLUTION|>--- conflicted
+++ resolved
@@ -1,14 +1,10 @@
 package policy
 
 import (
-<<<<<<< HEAD
-	"strconv"
-
-	"github.com/aporeto-inc/trireme-lib/utils/portcache"
-=======
 	"errors"
 	"strconv"
->>>>>>> 572a94ae
+
+	"github.com/aporeto-inc/trireme-lib/utils/portcache"
 )
 
 const (
