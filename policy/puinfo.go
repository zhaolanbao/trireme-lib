package policy

import "go.aporeto.io/trireme-lib/common"

// PUInfo  captures all policy information related to a connection as well as runtime.
// It makes passing data around simpler.
type PUInfo struct {
	// ContextID is the ID of the container that the policy applies to
	ContextID string
	// Policy is an instantiation of the container policy
	Policy *PUPolicy
	// RunTime captures all data that are captured from the container
	Runtime *PURuntime
}

// NewPUInfo instantiates a new ContainerPolicy
func NewPUInfo(contextID, namespace string, puType common.PUType) *PUInfo {
<<<<<<< HEAD
	policy := NewPUPolicy(contextID, namespace, AllowAll, nil, nil, nil, nil, nil, nil, nil, nil, 0, nil, nil, []string{}, EnforcerMapping)
=======
	policy := NewPUPolicy(contextID, namespace, AllowAll, nil, nil, nil, nil, nil, nil, nil, nil, nil, 0, 0, nil, nil, []string{})
>>>>>>> 47b39139
	runtime := NewPURuntime("", 0, "", nil, nil, puType, nil)
	return PUInfoFromPolicyAndRuntime(contextID, policy, runtime)
}

// PUInfoFromPolicyAndRuntime generates a ContainerInfo Struct from an existing RuntimeInfo and PolicyInfo
func PUInfoFromPolicyAndRuntime(contextID string, policyInfo *PUPolicy, runtimeInfo *PURuntime) *PUInfo {
	return &PUInfo{
		ContextID: contextID,
		Policy:    policyInfo,
		Runtime:   runtimeInfo,
	}
}<|MERGE_RESOLUTION|>--- conflicted
+++ resolved
@@ -15,11 +15,7 @@
 
 // NewPUInfo instantiates a new ContainerPolicy
 func NewPUInfo(contextID, namespace string, puType common.PUType) *PUInfo {
-<<<<<<< HEAD
-	policy := NewPUPolicy(contextID, namespace, AllowAll, nil, nil, nil, nil, nil, nil, nil, nil, 0, nil, nil, []string{}, EnforcerMapping)
-=======
-	policy := NewPUPolicy(contextID, namespace, AllowAll, nil, nil, nil, nil, nil, nil, nil, nil, nil, 0, 0, nil, nil, []string{})
->>>>>>> 47b39139
+	policy := NewPUPolicy(contextID, namespace, AllowAll, nil, nil, nil, nil, nil, nil, nil, nil, nil, 0, 0, nil, nil, []string{}, EnforcerMapping)
 	runtime := NewPURuntime("", 0, "", nil, nil, puType, nil)
 	return PUInfoFromPolicyAndRuntime(contextID, policy, runtime)
 }
