--- conflicted
+++ resolved
@@ -11,11 +11,7 @@
 	Convey("Given that I instantiate a new policy", t, func() {
 
 		Convey("When I provide only the mandatory fields", func() {
-<<<<<<< HEAD
-			p := NewPUPolicy("id1", "/abc", AllowAll, nil, nil, nil, nil, nil, nil, nil, nil, 0, nil, nil, []string{}, EnforcerMapping)
-=======
-			p := NewPUPolicy("id1", "/abc", AllowAll, nil, nil, nil, nil, nil, nil, nil, nil, nil, 0, 0, nil, nil, []string{})
->>>>>>> 47b39139
+			p := NewPUPolicy("id1", "/abc", AllowAll, nil, nil, nil, nil, nil, nil, nil, nil, nil, 0, 0, nil, nil, []string{}, EnforcerMapping)
 			Convey("I shpuld get an empty policy", func() {
 				So(p, ShouldNotBeNil)
 				So(p.applicationACLs, ShouldNotBeNil)
@@ -384,11 +380,7 @@
 func TestPUInfo(t *testing.T) {
 	Convey("Given I try to initiate a new container policy", t, func() {
 		puInfor := NewPUInfo("123", "/abc", common.ContainerPU)
-<<<<<<< HEAD
-		policy := NewPUPolicy("123", "/abc", AllowAll, nil, nil, nil, nil, nil, nil, nil, nil, 0, nil, nil, []string{}, EnforcerMapping)
-=======
-		policy := NewPUPolicy("123", "/abc", AllowAll, nil, nil, nil, nil, nil, nil, nil, nil, nil, 0, 0, nil, nil, []string{})
->>>>>>> 47b39139
+		policy := NewPUPolicy("123", "/abc", AllowAll, nil, nil, nil, nil, nil, nil, nil, nil, nil, 0, 0, nil, nil, []string{}, EnforcerMapping)
 		runtime := NewPURuntime("", 0, "", nil, nil, common.ContainerPU, nil)
 		Convey("Then I expect the struct to be populated", func() {
 			So(puInfor.ContextID, ShouldEqual, "123")
