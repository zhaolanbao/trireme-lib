--- conflicted
+++ resolved
@@ -170,11 +170,7 @@
 
 // NewPUPolicyWithDefaults sets up a PU policy with defaults
 func NewPUPolicyWithDefaults() *PUPolicy {
-<<<<<<< HEAD
-	return NewPUPolicy("", "", AllowAll, nil, nil, nil, nil, nil, nil, nil, nil, 0, nil, nil, []string{}, EnforcerMapping)
-=======
-	return NewPUPolicy("", "", AllowAll, nil, nil, nil, nil, nil, nil, nil, nil, nil, 0, 0, nil, nil, []string{})
->>>>>>> 47b39139
+	return NewPUPolicy("", "", AllowAll, nil, nil, nil, nil, nil, nil, nil, nil, nil, 0, 0, nil, nil, []string{}, EnforcerMapping)
 }
 
 // Clone returns a copy of the policy
