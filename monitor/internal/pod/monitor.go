package podmonitor

import (
	"context"
	"errors"
	"fmt"
	"time"

	"go.aporeto.io/trireme-lib/monitor/config"
	"go.aporeto.io/trireme-lib/monitor/extractors"
	"go.aporeto.io/trireme-lib/monitor/registerer"

	"k8s.io/client-go/rest"
	"k8s.io/client-go/tools/clientcmd"

	"sigs.k8s.io/controller-runtime/pkg/client"
	"sigs.k8s.io/controller-runtime/pkg/event"
	"sigs.k8s.io/controller-runtime/pkg/manager"
)

// PodMonitor implements a monitor that sends pod events upstream
// It is implemented as a filter on the standard DockerMonitor.
// It gets all the PU events from the DockerMonitor and if the container is the POD container from Kubernetes,
// It connects to the Kubernetes API and adds the tags that are coming from Kuberntes that cannot be found
type PodMonitor struct {
	localNode         string
	handlers          *config.ProcessorConfig
	metadataExtractor extractors.PodMetadataExtractor
	netclsProgrammer  extractors.PodNetclsProgrammer
	resetNetcls       extractors.ResetNetclsKubepods
	enableHostPods    bool
	kubeCfg           *rest.Config
	kubeClient        client.Client
	eventsCh          chan event.GenericEvent
}

// New returns a new kubernetes monitor.
func New() *PodMonitor {
	podMonitor := &PodMonitor{
		eventsCh: make(chan event.GenericEvent),
	}

	return podMonitor
}

// SetupConfig provides a configuration to implmentations. Every implmentation
// can have its own config type.
func (m *PodMonitor) SetupConfig(registerer registerer.Registerer, cfg interface{}) error {

	defaultConfig := DefaultConfig()

	if cfg == nil {
		cfg = defaultConfig
	}

	kubernetesconfig, ok := cfg.(*Config)
	if !ok {
		return fmt.Errorf("Invalid configuration specified (type '%T')", cfg)
	}

	kubernetesconfig = SetupDefaultConfig(kubernetesconfig)

	// build kubernetes config
	var kubeCfg *rest.Config
	if len(kubernetesconfig.Kubeconfig) > 0 {
		var err error
		kubeCfg, err = clientcmd.BuildConfigFromFlags("", kubernetesconfig.Kubeconfig)
		if err != nil {
			return err
		}
	} else {
		var err error
		kubeCfg, err = rest.InClusterConfig()
		if err != nil {
			return err
		}
	}

	if kubernetesconfig.MetadataExtractor == nil {
		return fmt.Errorf("missing metadata extractor")
	}

	if kubernetesconfig.NetclsProgrammer == nil {
		return fmt.Errorf("missing net_cls programmer")
	}

	if kubernetesconfig.ResetNetcls == nil {
		return fmt.Errorf("missing reset net_cls implementation")
	}

	// Setting up Kubernetes
	m.kubeCfg = kubeCfg
	m.localNode = kubernetesconfig.Nodename
	m.enableHostPods = kubernetesconfig.EnableHostPods
	m.metadataExtractor = kubernetesconfig.MetadataExtractor
	m.netclsProgrammer = kubernetesconfig.NetclsProgrammer
	m.resetNetcls = kubernetesconfig.ResetNetcls

	return nil
}

// Run starts the monitor.
func (m *PodMonitor) Run(ctx context.Context) error {
	if m.kubeCfg == nil {
		return errors.New("pod: missing kubeconfig")
	}

	if err := m.handlers.IsComplete(); err != nil {
		return fmt.Errorf("pod: %s", err.Error())
	}

<<<<<<< HEAD
	syncPeriod := 30 * time.Second
=======
	// ensure to run the reset net_cls
	// NOTE: we also call this during resync, however, that is not called at startup
	if m.resetNetcls == nil {
		return errors.New("pod: missing net_cls reset implementation")
	}
	if err := m.resetNetcls(ctx); err != nil {
		return fmt.Errorf("pod: failed to reset net_cls cgroups: %s", err.Error())
	}

	syncPeriod := time.Second * 30
>>>>>>> ef9ba7a7
	mgr, err := manager.New(m.kubeCfg, manager.Options{
		SyncPeriod: &syncPeriod,
	})
	if err != nil {
		return fmt.Errorf("pod: %s", err.Error())
	}

	// Create the delete event controller first
	dc := NewDeleteController(mgr.GetClient(), m.handlers)
	if err := mgr.Add(dc); err != nil {
		return fmt.Errorf("pod: %s", err.Error())
	}

	// Create the main controller for the monitor
	r := newReconciler(mgr, m.handlers, m.metadataExtractor, m.netclsProgrammer, m.localNode, m.enableHostPods, dc.GetDeleteCh(), dc.GetReconcileCh())
	if err := addController(mgr, r, m.eventsCh); err != nil {
		return fmt.Errorf("pod: %s", err.Error())
	}

	controllerStarted := make(chan struct{})
	if err := mgr.Add(&runnable{ch: controllerStarted}); err != nil {
		return fmt.Errorf("pod: %s", err.Error())
	}

	// starting the manager is a bit awkward:
	// - it does not use contexts
	// - we pass in a fake signal handler channel
	// - we start another go routine which waits for the context to be cancelled
	//   and closes that channel if that is the case
	// -
	z := make(chan struct{})
	errCh := make(chan error, 2)
	go func() {
		<-ctx.Done()
		close(z)
		errCh <- ctx.Err()
	}()
	go func() {
		if err := mgr.Start(z); err != nil {
			errCh <- err
		}
	}()

	select {
	case err := <-errCh:
		return fmt.Errorf("pod: %s", err.Error())
	case <-time.After(5 * time.Second):
		// we give the controller 5 seconds to report back
		return errors.New("pod: controller did not start within 5s")
	case <-controllerStarted:
		m.kubeClient = mgr.GetClient()
		return nil
	}
}

// SetupHandlers sets up handlers for monitors to invoke for various events such as
// processing unit events and synchronization events. This will be called before Start()
// by the consumer of the monitor
func (m *PodMonitor) SetupHandlers(c *config.ProcessorConfig) {
	m.handlers = c
}

// Resync requests to the monitor to do a resync.
func (m *PodMonitor) Resync(ctx context.Context) error {
	if m.resetNetcls != nil {
		if err := m.resetNetcls(ctx); err != nil {
			return err
		}
	}

	if m.kubeClient == nil {
		return errors.New("pod: client has not been initialized yet")
	}

	return ResyncWithAllPods(ctx, m.kubeClient, m.eventsCh)
}

type runnable struct {
	ch chan struct{}
}

func (r *runnable) Start(z <-chan struct{}) error {
	// close the indicator channel which means that the manager has been started successfully
	close(r.ch)

	// stay up and running, the manager needs that
	<-z
	return nil
}<|MERGE_RESOLUTION|>--- conflicted
+++ resolved
@@ -109,9 +109,6 @@
 		return fmt.Errorf("pod: %s", err.Error())
 	}
 
-<<<<<<< HEAD
-	syncPeriod := 30 * time.Second
-=======
 	// ensure to run the reset net_cls
 	// NOTE: we also call this during resync, however, that is not called at startup
 	if m.resetNetcls == nil {
@@ -122,7 +119,6 @@
 	}
 
 	syncPeriod := time.Second * 30
->>>>>>> ef9ba7a7
 	mgr, err := manager.New(m.kubeCfg, manager.Options{
 		SyncPeriod: &syncPeriod,
 	})
