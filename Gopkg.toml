required = ["github.com/docker/distribution"]

[[constraint]]
<<<<<<< HEAD
  branch = "sirupsen"
  name = "github.com/aporeto-inc/oxy"
=======
  branch = "master"
  name = "github.com/aporeto-inc/go-ipset"
>>>>>>> c52c0b2e

[[constraint]]
  branch = "master"
  name = "github.com/aporeto-inc/go-ipset"

[[constraint]]
  name = "github.com/docker/distribution"
  revision = "b38e5838b7b2f2ad48e06ec4b500011976080621"

[[constraint]]
  name = "github.com/docker/docker"
  version = "17.5.0-ce-rc3"

[[constraint]]
  name = "github.com/hashicorp/go-version"
  version = "1.0.0"

[[constraint]]
  name = "k8s.io/api"
  version = "kubernetes-1.10.0"

[[constraint]]
  name = "k8s.io/apimachinery"
  version = "kubernetes-1.10.0"

[[constraint]]
  name = "k8s.io/client-go"
  version = "7.0.0"

[prune]
  go-tests = true
  unused-packages = true<|MERGE_RESOLUTION|>--- conflicted
+++ resolved
@@ -1,13 +1,8 @@
 required = ["github.com/docker/distribution"]
 
 [[constraint]]
-<<<<<<< HEAD
-  branch = "sirupsen"
-  name = "github.com/aporeto-inc/oxy"
-=======
   branch = "master"
   name = "github.com/aporeto-inc/go-ipset"
->>>>>>> c52c0b2e
 
 [[constraint]]
   branch = "master"
