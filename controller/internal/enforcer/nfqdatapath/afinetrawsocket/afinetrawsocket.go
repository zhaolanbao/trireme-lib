// +build linux

package afinetrawsocket

import (
	"fmt"
	"syscall"

	"go.aporeto.io/trireme-lib/controller/pkg/packet"
)

type socketv4 struct {
	fd     int
	insock *syscall.SockaddrInet4
}

type socketv6 struct {
	fd     int
	insock *syscall.SockaddrInet6
}

type rawsocket struct {
	insockv4 *socketv4
	insockv6 *socketv6
}

const (
	// RawSocketMark is the mark asserted on all packet sent out of this socket
	RawSocketMark = 0x63
	// NetworkRawSocketMark is the mark on packet egressing
	//the raw socket coming in from network
	NetworkRawSocketMark = 0x40000063
	//ApplicationRawSocketMark is the mark on packet egressing
	//the raw socket coming from application
	ApplicationRawSocketMark = 0x40000062
)

// SocketWriter interface exposes an interface to write and close sockets
type SocketWriter interface {
	WriteSocket(buf []byte, version packet.IPver) error
}

// CreateSocket returns a handle to SocketWriter interface
func CreateSocket(mark int, deviceName string) (SocketWriter, error) {
	createSocketv4 := func() (*socketv4, error) {

<<<<<<< HEAD
	fd, err := syscall.Socket(syscall.AF_INET, syscall.SOCK_RAW, syscall.IPPROTO_UDP)
	if err != nil || fd <= 0 {
		return nil, fmt.Errorf("Error while opening socket %s", err)
	}
=======
		fd, _ := syscall.Socket(syscall.AF_INET, syscall.SOCK_RAW, syscall.IPPROTO_UDP)
>>>>>>> 5abb238f

		if err := syscall.SetsockoptInt(fd, syscall.SOL_SOCKET, syscall.SO_MARK, mark); err != nil {
			syscall.Close(fd) // nolint
			return nil, fmt.Errorf("Received error %s while setting socket Option SO_MARK", err)
		}

		if err := syscall.SetsockoptInt(fd, syscall.IPPROTO_IP, syscall.IP_HDRINCL, 0); err != nil {
			syscall.Close(fd) // nolint
			return nil, fmt.Errorf("Received error %s while setting socket Option IP_HDRINCL", err)
		}

		if err := syscall.SetsockoptInt(fd, syscall.IPPROTO_IP, syscall.IP_MTU_DISCOVER, syscall.IP_PMTUDISC_DONT); err != nil {
			syscall.Close(fd) // nolint
			return nil, fmt.Errorf("Received error %s while setting socket Option IP_PMTUDISC_DONT", err)
		}

		return &socketv4{
			fd: fd,
			insock: &syscall.SockaddrInet4{
				Port: 0,
			},
		}, nil
	}

	createSocketv6 := func() (*socketv6, error) {

		fd, _ := syscall.Socket(syscall.AF_INET6, syscall.SOCK_RAW, syscall.IPPROTO_UDP)

		if err := syscall.SetsockoptInt(fd, syscall.SOL_SOCKET, syscall.SO_MARK, mark); err != nil {
			syscall.Close(fd) // nolint
			return nil, fmt.Errorf("Received error %s while setting socket Option SO_MARK", err)
		}

		if err := syscall.SetsockoptInt(fd, syscall.IPPROTO_IPV6, syscall.IP_HDRINCL, 0); err != nil {
			syscall.Close(fd) // nolint
			return nil, fmt.Errorf("Received error %s while setting socket Option IP_HDRINCL", err)
		}

		if err := syscall.SetsockoptInt(fd, syscall.IPPROTO_IPV6, syscall.IPV6_MTU_DISCOVER, syscall.IPV6_PMTUDISC_DONT); err != nil {
			syscall.Close(fd) // nolint
			return nil, fmt.Errorf("Received error %s while setting socket Option IP_PMTUDISC_DONT ipv6", err)
		}

		return &socketv6{
			fd: fd,
			insock: &syscall.SockaddrInet6{
				Port: 0,
			},
		}, nil
	}

	sockv4, err := createSocketv4()
	if err != nil {
		return nil, err
	}
	sockv6, err := createSocketv6()
	if err != nil {
		return nil, err
	}
	return &rawsocket{
		insockv4: sockv4,
		insockv6: sockv6,
	}, nil
}

func (sock *rawsocket) WriteSocket(buf []byte, version packet.IPver) error {
	// copy the dest addr
	if version == packet.V4 {
		copy(sock.insockv4.insock.Addr[:], buf[16:20])
		if err := syscall.Sendto(sock.insockv4.fd, buf[20:], 0, sock.insockv4.insock); err != nil {
			return fmt.Errorf("received error %s while sending to socket", err)
		}
	} else {
		copy(sock.insockv6.insock.Addr[:], buf[24:40])
		if err := syscall.Sendto(sock.insockv6.fd, buf[40:], 0, sock.insockv6.insock); err != nil {
			return fmt.Errorf("received error %s while sending to socket", err)
		}
	}

	return nil
}<|MERGE_RESOLUTION|>--- conflicted
+++ resolved
@@ -44,14 +44,10 @@
 func CreateSocket(mark int, deviceName string) (SocketWriter, error) {
 	createSocketv4 := func() (*socketv4, error) {
 
-<<<<<<< HEAD
-	fd, err := syscall.Socket(syscall.AF_INET, syscall.SOCK_RAW, syscall.IPPROTO_UDP)
-	if err != nil || fd <= 0 {
-		return nil, fmt.Errorf("Error while opening socket %s", err)
-	}
-=======
-		fd, _ := syscall.Socket(syscall.AF_INET, syscall.SOCK_RAW, syscall.IPPROTO_UDP)
->>>>>>> 5abb238f
+		fd, err := syscall.Socket(syscall.AF_INET, syscall.SOCK_RAW, syscall.IPPROTO_UDP)
+		if err != nil || fd <= 0 {
+			return nil, fmt.Errorf("Error while opening socket %s", err)
+		}
 
 		if err := syscall.SetsockoptInt(fd, syscall.SOL_SOCKET, syscall.SO_MARK, mark); err != nil {
 			syscall.Close(fd) // nolint
