// +build linux

package nflog

import (
	"context"
	"fmt"
	"strings"
	"sync"

	"go.aporeto.io/netlink-go/nflog"
	"go.aporeto.io/trireme-lib/collector"
	"go.aporeto.io/trireme-lib/controller/pkg/packet"
	"go.aporeto.io/trireme-lib/policy"
	"go.uber.org/zap"
)

type nfLog struct {
	getPUInfo       GetPUInfoFunc
	ipv4groupSource uint16
	ipv4groupDest   uint16
	collector       collector.EventCollector
	srcNflogHandle  nflog.NFLog
	dstNflogHandle  nflog.NFLog
	sync.Mutex
}

// NewNFLogger provides an NFLog instance
func NewNFLogger(ipv4groupSource, ipv4groupDest uint16, getPUInfo GetPUInfoFunc, collector collector.EventCollector) NFLogger {

	return &nfLog{
		ipv4groupSource: ipv4groupSource,
		ipv4groupDest:   ipv4groupDest,
		collector:       collector,
		getPUInfo:       getPUInfo,
	}
}

// Run runs the Nf Logger
func (a *nfLog) Run(ctx context.Context) {
	a.Lock()
	a.srcNflogHandle, _ = nflog.BindAndListenForLogs([]uint16{a.ipv4groupSource}, 64, a.sourceNFLogsHanlder, a.nflogErrorHandler)
	a.dstNflogHandle, _ = nflog.BindAndListenForLogs([]uint16{a.ipv4groupDest}, 64, a.destNFLogsHandler, a.nflogErrorHandler)
	a.Unlock()

	go func() {
		<-ctx.Done()
		a.Lock()
		a.srcNflogHandle.NFlogClose()
		a.dstNflogHandle.NFlogClose()
		a.Unlock()

	}()
}

func (a *nfLog) sourceNFLogsHanlder(buf *nflog.NfPacket, _ interface{}) {

	record, packetEvent, err := a.recordFromNFLogBuffer(buf, false)
	if err != nil {
		zap.L().Error("sourceNFLogsHanlder: create flow record", zap.Error(err))
		return
	}
	if record != nil {
		a.collector.CollectFlowEvent(record)
	}
	if packetEvent != nil {
		a.collector.CollectPacketEvent(packetEvent)
	}
}

func (a *nfLog) destNFLogsHandler(buf *nflog.NfPacket, _ interface{}) {

	record, packetEvent, err := a.recordFromNFLogBuffer(buf, true)
	if err != nil {
		zap.L().Error("destNFLogsHandler: create flow record", zap.Error(err))
		return
	}
	if record != nil {
		a.collector.CollectFlowEvent(record)
	}
	if packetEvent != nil {
		a.collector.CollectPacketEvent(packetEvent)
	}

}

func (a *nfLog) nflogErrorHandler(err error) {

	zap.L().Error("Error while processing nflog packet", zap.Error(err))
}

func (a *nfLog) recordDroppedPacket(buf *nflog.NfPacket, puIsSource bool) (*collector.PacketReport, error) {
	report := &collector.PacketReport{}
	parts := strings.SplitN(buf.Prefix[:len(buf.Prefix)-1], ":", 3)

	if len(parts) != 3 {
		return nil, fmt.Errorf("nflog: prefix doesn't contain sufficient information: %s", buf.Prefix)
	}

	contextID, _, _ := parts[0], parts[1], parts[2]
	puID, _ := a.getPUInfo(contextID)
	if puID == "" {
		return nil, fmt.Errorf("nflog: unable to find pu id associated given context id: %s", contextID)
	}

	report.PUID = contextID

	if buf.Protocol == packet.IPProtocolTCP {
		//	report.TCPFlags
		report.SourcePort = int(buf.Ports.SrcPort)
		report.DestinationPort = int(buf.Ports.DstPort)
	}

	// report.Claims
	// report.DestinationIP
	// report.DestinationPort
	// report.DropReason
	// report.Encrypt
	// report.Event
	// report.Length
	// report.Mark
	// report.Namespace
	// report.PacketID
	// report.Protocol
	// report.PUID
	// report.SourceIP
	// report.SourcePort
	// report.TriremePacket
	//	report.
	return report, nil
}
func (a *nfLog) recordFromNFLogBuffer(buf *nflog.NfPacket, puIsSource bool) (*collector.FlowRecord, *collector.PacketReport, error) {

	parts := strings.SplitN(buf.Prefix[:len(buf.Prefix)-1], ":", 3)

	if len(parts) != 3 {
		return nil, nil, fmt.Errorf("nflog: prefix doesn't contain sufficient information: %s", buf.Prefix)
	}

	contextID, policyID, extSrvID := parts[0], parts[1], parts[2]
	encodedAction := string(buf.Prefix[len(buf.Prefix)-1])
<<<<<<< HEAD
	if encodedAction == "10" {
		//record dropped Packet
		packetReport, err := a.recordDroppedPacket(buf, puIsSource)
		return nil, packetReport, err
	}
	puID, tags := a.getPUInfo(contextID)
=======

	puID, puNamespace, tags := a.getPUInfo(contextID)
>>>>>>> 62cb8fbd
	if puID == "" {
		return nil, nil, fmt.Errorf("nflog: unable to find pu id associated given context id: %s", contextID)
	}

	action, _, err := policy.EncodedStringToAction(encodedAction)
	if err != nil {
		return nil, nil, fmt.Errorf("nflog: unable to decode action for context id: %s (%s)", contextID, encodedAction)
	}

	dropReason := ""
	if action.Rejected() {
		dropReason = collector.PolicyDrop
	}

	// point fix for now.
	var destination *collector.EndPoint
	if buf.Protocol == packet.IPProtocolUDP || buf.Protocol == packet.IPProtocolTCP {
		destination = &collector.EndPoint{
			IP:   buf.DstIP.String(),
			Port: buf.DstPort,
		}
	} else {
		destination = &collector.EndPoint{
			IP: buf.DstIP.String(),
		}
	}

	record := &collector.FlowRecord{
		ContextID: contextID,
		Source: &collector.EndPoint{
			IP: buf.SrcIP.String(),
		},
		Destination: destination,
		DropReason:  dropReason,
		PolicyID:    policyID,
		Tags:        tags,
		Action:      action,
		L4Protocol:  buf.Protocol,
		Namespace:   puNamespace,
		Count:       1,
	}

	if action.Observed() {
		record.ObservedAction = action
		record.ObservedPolicyID = policyID
	}

	if puIsSource {
		record.Source.Type = collector.EnpointTypePU
		record.Source.ID = puID
		record.Destination.Type = collector.EndPointTypeExternalIP
		record.Destination.ID = extSrvID
	} else {
		record.Source.Type = collector.EndPointTypeExternalIP
		record.Source.ID = extSrvID
		record.Destination.Type = collector.EnpointTypePU
		record.Destination.ID = puID
	}

	return record, nil, nil
}<|MERGE_RESOLUTION|>--- conflicted
+++ resolved
@@ -139,17 +139,15 @@
 
 	contextID, policyID, extSrvID := parts[0], parts[1], parts[2]
 	encodedAction := string(buf.Prefix[len(buf.Prefix)-1])
-<<<<<<< HEAD
+
 	if encodedAction == "10" {
 		//record dropped Packet
 		packetReport, err := a.recordDroppedPacket(buf, puIsSource)
 		return nil, packetReport, err
 	}
-	puID, tags := a.getPUInfo(contextID)
-=======
 
 	puID, puNamespace, tags := a.getPUInfo(contextID)
->>>>>>> 62cb8fbd
+
 	if puID == "" {
 		return nil, nil, fmt.Errorf("nflog: unable to find pu id associated given context id: %s", contextID)
 	}
